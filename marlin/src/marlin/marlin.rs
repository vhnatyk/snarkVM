--- conflicted
+++ resolved
@@ -38,7 +38,6 @@
     sync::atomic::{AtomicBool, Ordering},
 };
 use rand_core::RngCore;
-use std::sync::atomic::{AtomicBool, Ordering};
 
 /// The Marlin proof system.
 #[derive(Clone, Debug)]
@@ -72,19 +71,8 @@
     pub fn universal_setup<R: RngCore>(
         max_degree: usize,
         rng: &mut R,
-<<<<<<< HEAD
     ) -> Result<UniversalSRS<TargetField, BaseField, PC>, MarlinError> {
         let setup_time = start_timer!(|| { format!("Marlin::UniversalSetup with max_degree {}", max_degree,) });
-=======
-    ) -> Result<UniversalSRS<TargetField, PC>, MarlinError> {
-        let max_degree = AHPForR1CS::<TargetField>::max_degree(num_constraints, num_variables, num_non_zero)?;
-        let setup_time = start_timer!(|| {
-            format!(
-                "Marlin::UniversalSetup with max_degree {}, computed for a maximum of {} constraints, {} vars, {} non_zero",
-                max_degree, num_constraints, num_variables, num_non_zero,
-            )
-        });
->>>>>>> 50b788f4
 
         let srs = PC::setup(max_degree, rng).map_err(Into::into);
         end_timer!(setup_time);
@@ -97,7 +85,6 @@
     pub fn circuit_specific_setup<C: ConstraintSynthesizer<TargetField>, R: RngCore>(
         c: &C,
         rng: &mut R,
-<<<<<<< HEAD
     ) -> Result<
         (
             CircuitProvingKey<TargetField, BaseField, PC>,
@@ -105,9 +92,6 @@
         ),
         MarlinError,
     > {
-=======
-    ) -> Result<(CircuitProvingKey<TargetField, PC>, CircuitVerifyingKey<TargetField, PC>), MarlinError> {
->>>>>>> 50b788f4
         let index_time = start_timer!(|| "Marlin::CircuitSpecificSetup");
 
         let is_recursion = MM::RECURSION;
@@ -179,7 +163,6 @@
     pub fn circuit_setup<C: ConstraintSynthesizer<TargetField>>(
         universal_srs: &UniversalSRS<TargetField, BaseField, PC>,
         circuit: &C,
-<<<<<<< HEAD
     ) -> Result<
         (
             CircuitProvingKey<TargetField, BaseField, PC>,
@@ -187,9 +170,6 @@
         ),
         MarlinError,
     > {
-=======
-    ) -> Result<(CircuitProvingKey<TargetField, PC>, CircuitVerifyingKey<TargetField, PC>), MarlinError> {
->>>>>>> 50b788f4
         let index_time = start_timer!(|| "Marlin::CircuitSetup");
 
         let is_recursion = MM::RECURSION;
@@ -279,21 +259,7 @@
         circuit: &C,
         terminator: &AtomicBool,
         zk_rng: &mut R,
-<<<<<<< HEAD
     ) -> Result<Proof<TargetField, BaseField, PC>, MarlinError> {
-=======
-    ) -> Result<Proof<TargetField, PC>, MarlinError> {
-        Self::prove_with_terminator(circuit_proving_key, circuit, &AtomicBool::new(false), zk_rng)
-    }
-
-    /// Same as [`prove`] with an added termination flag, [`terminator`].
-    pub fn prove_with_terminator<C: ConstraintSynthesizer<TargetField>, R: RngCore>(
-        circuit_proving_key: &CircuitProvingKey<TargetField, PC>,
-        circuit: &C,
-        terminator: &AtomicBool,
-        zk_rng: &mut R,
-    ) -> Result<Proof<TargetField, PC>, MarlinError> {
->>>>>>> 50b788f4
         let prover_time = start_timer!(|| "Marlin::Prover");
         // TODO: Add check that c is in the correct mode.
 
@@ -620,11 +586,7 @@
     pub fn verify(
         circuit_verifying_key: &CircuitVerifyingKey<TargetField, BaseField, PC>,
         public_input: &[TargetField],
-<<<<<<< HEAD
         proof: &Proof<TargetField, BaseField, PC>,
-=======
-        proof: &Proof<TargetField, PC>,
->>>>>>> 50b788f4
     ) -> Result<bool, MarlinError> {
         let verifier_time = start_timer!(|| "Marlin::Verify");
 
@@ -823,11 +785,7 @@
     pub fn prepared_verify(
         prepared_vk: &PreparedCircuitVerifyingKey<TargetField, BaseField, PC>,
         public_input: &[TargetField],
-<<<<<<< HEAD
         proof: &Proof<TargetField, BaseField, PC>,
-=======
-        proof: &Proof<TargetField, PC>,
->>>>>>> 50b788f4
     ) -> Result<bool, MarlinError> {
         Self::verify(&prepared_vk.orig_vk, public_input, proof)
     }
